#!/bin/bash
# Copyright (c) 2016 Daniel Gomez <d.gomez@donders.ru.nl>

# Permission is hereby granted, free of charge, to any person obtaining a
# copy of this software and associated documentation files (the "Software"),
# to deal in the Software without restriction, including without limitation
# the rights to use, copy, modify, merge, publish, distribute, sublicense,
# and/or sell copies of the Software, and to permit persons to whom the
# Software is furnished to do so, subject to the following conditions:

# The above copyright notice and this permission notice shall be included in
# all copies or substantial portions of the Software.

# THE SOFTWARE IS PROVIDED "AS IS", WITHOUT WARRANTY OF ANY KIND, EXPRESS OR
# IMPLIED, INCLUDING BUT NOT LIMITED TO THE WARRANTIES OF MERCHANTABILITY,
# FITNESS FOR A PARTICULAR PURPOSE AND NONINFRINGEMENT.  IN NO EVENT SHALL
# THE AUTHORS OR COPYRIGHT HOLDERS BE LIABLE FOR ANY CLAIM, DAMAGES OR OTHER
# LIABILITY, WHETHER IN AN ACTION OF CONTRACT, TORT OR OTHERWISE, ARISING
# FROM, OUT OF OR IN CONNECTION WITH THE SOFTWARE OR THE USE OR OTHER
# DEALINGS IN THE SOFTWARE.

# FSLX is a *dumb* wrapper around some of fsltools.
# It exists so I don't have to remember the arbitrary names of fsl tools,
# nor the inconsistent parameter naming conventions of each of them.
# It also accepts multiple images as input to perform the same operations,
# so one can do something like:
# ls | xarg/project/3015046.02/derivatives/analysis/IC1/Random/IC1_diff_MB_MB_diffAver_tfce_corrp_tstat1_masked.nii.gzs fslx nan
# And remove nans of all images in a particular directory, for example.
# TODO: Support for applyxfm, registration to MNI, concatenate transformation matrices.
# TODO: Read from STDIN?
# TODO: FAST segmentation
# TODO: Add support for dual_regression
# TODO: Add support for mixture modelling.

# Safety precautions
# Using a variable that is not set will raise an error
set -o nounset
# Exit if a command fails.
set -o errexit

# Uncomment to debug.
# set -x

function echo_help {
    echo "Fslx requires at least two arguments: an operation and one or more inputs:"
    echo "Compute mean image: fslx mean img1 img2"
    echo ""
    echo "Currently supported operations: moco|mc tmean tstd tsnr abs recip bin nan sin exp rmskull"
    echo "Thresholding lowthresh and highthresh. Syntax: fslx lowthresh number img1 img2"
    echo "Filtering operations: smooth number,  highpass number,  lowpass number"
    echo "Query operations (not pipeable): nvols info header|hd (stats not implemented yet)."
    echo "Temporal split and merge operations (not pipeable currently): split merge"
    echo "Linear registration:"
    echo "fslx align reference img1 img2"
    echo ""
    echo "Melodic ICA: fslx ica img1 img2"
    echo "Because it accepts multiple images, you can do cool stuff like for example:"
    echo "ls | xargs fslx moco | xargs fslx tsnr | xargs fslx nan > list_of_processed_files.txt"
    echo "And get the tsnr (nans converted to 0s ) for all your motion corrected files - and a list of them."
    echo "Oh, and before I forget:"
    echo "Viewer operations: view or v (pipes inputs through)"
    echo ""
    echo "That is the reason why I love nipype. Not."
    echo ""
    echo "Disclaimer: use at your own risk."
    echo ""
    echo "Written by Daniel Gomez"
}

if (($# < 1))
then
    echo_help
    exit 0
fi

if (($# < 2))
then
    echo "Maybe you forgot to use xargs or used fslx instead of xfslx in a pipe?"
    echo "In any case, I haven't received enough arguments to run. Please call me again =) Correctly."
    exit 0
fi

# Check if GNU readlink is available (for MacOS)
expandpath() {
    if hash greadlink 2>/dev/null; then
        greadlink "$@"
    else
        readlink "$@"
    fi
}


# The fsl cluster tool outputs a malformed txt file. This function fixes it.
correct_cluster_output() {
    sed --in-place --expression 's/Cluster Index/Cluster/g' $1
    sed --in-place --expression 's/MAX X (vox)/maxX/g' $1
    sed --in-place --expression 's/MAX Y (vox)/maxY/g' $1
    sed --in-place --expression 's/MAX Z (vox)/maxZ/g' $1
    sed --in-place --expression 's/COG X (vox)/cgX/g' $1
    sed --in-place --expression 's/COG Y (vox)/cgY/g' $1
    sed --in-place --expression 's/COG Z (vox)/cgZ/g' $1

}

# The operation to perform is ALWAYS the first argument to our wrapper.
operation=$1

# We define an array called inputs, which contains all files to process.
# We also define filenames, which are the inputs without file extensions.


# The second input may well be a number, in which case we have to check for it.
re='^[0-9]+([.][0-9]+)?$'
if [[ $2 =~ $re ]] ; then
    inputs[0]=`echo $2`
    filenames[0]=`echo $2`
    inputssansextension[0]=`echo $2`
else
    inputs[0]=`expandpath -f $2`
    currfile=${inputs[0]}

    if [ ! -f "$currfile" ]
    then
        echo "Your input to fslx, ${currfile} either doesn't exist, is not a file or is not readable."
        exit 1
    fi

    ## Split between directory and basename
    basedir=`expandpath -f $(dirname $currfile)`
    basefile=`basename $currfile`

    inputssansextension[0]="$basedir/${basefile%%.*}"
fi


# Start at 2 means: skip $0, $1 (the operation) and $2 (a possible number)
for (( i=3 ; i<=$# ; i++ )) ; do
    currfile=`echo ${!i}`
    currfile=`expandpath -f $currfile` # This adds support for relative input paths.

    if [ ! -f "$currfile" ]
    then
        echo "Your input to fslx, ${currfile} either doesn't exist, is not a file or is not readable."
        exit 1
    fi


    ## Split between directory and basename
    basedir=`expandpath -f $(dirname $currfile)`
    basefile=`basename $currfile`

    inputs[$i-2]=$basedir/$basefile
    inputssansextension[$i-2]="$basedir/${basefile%%.*}"
done

# echo "You choose operation $operation"
# echo "The operation will be applied in "
# echo ${inputssansextension[@]}

# I am aware that there is lots of code repetition and that I could easily refactor the following switch, so:
# TODO: Eliminate obscene amount of repetition.
INDEX_AT=0
for f in ${inputs[@]}
do
    # We need the name without extension to add a suffix according to the operation performed.
    namesansextension=${inputssansextension[$INDEX_AT]}

    case $operation in
        tmean|Tmean)
            # Compute the temporal mean of the image in time. Reduces a 4D to a 3D volume.
            outname=${namesansextension}_tmean.nii.gz
            fslmaths $f -Tmean $outname; echo $outname
            ;;
        tstd|Tstd)
            # Compute the standard deviation of the image in time. Reduces a 4D to a 3D volume.
            outname=${namesansextension}_tmean.nii.gz
            fslmaths $f -Tstd $outname; echo $outname
            ;;
        tsnr)
            # Compute the ratio of the mean and standard deviation of the image (in time). Reduces a 4D to a 3D volume.
            fslmaths $f -Tmean ${namesansextension}_mean_deleteme.nii.gz
            fslmaths $f -Tstd ${namesansextension}_std_deleteme.nii.gz
            fslmaths ${namesansextension}_mean_deleteme.nii.gz -div ${namesansextension}_std_deleteme.nii.gz ${namesansextension}_tsnr.nii.gz
            fslmaths ${namesansextension}_tsnr.nii.gz -nan ${namesansextension}_tsnr.nii.gz
            imrm ${namesansextension}_mean_deleteme.nii.gz ${namesansextension}_std_deleteme.nii.gz
            echo ${namesansextension}_tsnr.nii.gz
            ;;
        tsnr_tr|tsnrtr|trtsnr)
            # Compute the ratio of the mean and standard deviation of the image (in time). Reduces a 4D to a 3D volume.
            fslmaths $f -Tmean ${namesansextension}_mean_deleteme.nii.gz
            fslmaths $f -Tstd ${namesansextension}_std_deleteme.nii.gz
            fslmaths ${namesansextension}_mean_deleteme.nii.gz -div ${namesansextension}_std_deleteme.nii.gz ${namesansextension}_tsnrTR.nii.gz
            fslmaths ${namesansextension}_tsnrTR.nii.gz -nan ${namesansextension}_tsnrTR.nii.gz
            # Call fslx on original file to get the TR (in seconds) and compute it's square root.
            sqrt_tr=$(echo "sqrt ( `$0 tr $f` )" | bc -l)
            echo $sqrt_tr
            fslmaths ${namesansextension}_tsnrTR.nii.gz -div $sqrt_tr ${namesansextension}_tsnrTR.nii.gz
            imrm ${namesansextension}_mean_deleteme.nii.gz ${namesansextension}_std_deleteme.nii.gz
            echo ${namesansextension}_tsnrTR.nii.gz
            ;;
        mocome|mocomultiecho|memoco)
            # How many volumes?
            numvols=`fslnvols $f`
            # Moco the very first input and output the matrices
            mcflirt -in $f -mats -plots
            echo ${namesansextension}_mcf.nii.gz
            # This will generate a folder called
            matsfolder=${namesansextension}_mcf.mat
            # Now we need to loop over the remaining files, as usual.
            for (( j=1; j<${#inputs[@]}; j++ )) ; do
                fslsplit ${inputs[j]} ${inputssansextension[$j]}_mcf_deleteme -t
                # And loop over the split files, mocoing each of them
                for (( k=0; k<numvols; k++ )) ; do
                    mcflirt -in `echo $(printf "${inputssansextension[$j]}_mcf_deleteme%04d.nii.gz " $k)` -init `echo $(printf "${matsfolder}/MAT_%04d " $k)`
                done
                # Merge into meaninful mocoed file
                fslmerge -t ${inputssansextension[$j]}_mcf.nii.gz `echo $(ls ${inputssansextension[$j]}_mcf_deleteme*_mcf.nii.gz)`
                # Cleanup - no need to  worry about ls directory because inputssansextension contains the whole path.
                imrm `echo $(ls ${inputssansextension[$j]}_mcf_deleteme*.nii.gz)`
                # Pipe name of processed file down the line.
                echo ${inputssansextension[$j]}_mcf.nii.gz
            done
            # Final cleanup
            /usr/bin/rm -rf $matsfolder
            break;
            ;;
        echocombine|combineechoes|combinechoes|catechoes|catme|mecombine|mecat|combinemultiecho|combineme)
            # Merge all echoes by simple addition
            # Number of echoes =
            nechoes=${#inputs[@]}
            x=$f
            tmpname=${inputssansextension[0]}_tmp_deleteme.nii.gz
            outname=${inputssansextension[0]}_echoescombined.nii.gz
            for (( j=1; j<${#inputs[@]}; j++ )) ; do
                # Add an input and overwrite tmpname
                fslmaths $x -add ${inputs[$j]} $tmpname > /dev/null
                x=$tmpname
            done
            # Divide ny the total number of echoes
            fslmaths $tmpname -div $nechoes $tmpname
            immv $tmpname $outname
            echo $outname
            break # Break out of the loop, since we looped here.
            ;;
        exp)
            # Compute e**image, voxelwise.
            fslmaths $f -exp ${namesansextension}_exp.nii.gz
            echo ${namesansextension}_exp.nii.gz
            ;;
        lthresh|lthr|lowthresh)
            # Compute lower threshold
            for (( j=1 ; j<${#inputs[@]}; j++ )) ; do
                outname=${inputssansextension[$j]}_lthresh${f/./_}.nii.gz
                fslmaths ${inputs[$j]} -thr $f $outname > /dev/null
                echo $outname
            done
            break
            ;;
        uthresh|uthr|hthresh|hthr|highthresh)
            # Compute e**image, voxelwise.
            for (( j=1 ; j<${#inputs[@]}; j++ )) ; do
                outname=${inputssansextension[$j]}_uthresh${f/./_}.nii.gz
                fslmaths ${inputs[$j]} -uthr $f $outname > /dev/null
                echo $outname
            done
            break
            ;;
        mul|mult|multiply)
            # Multiply by integer
            for (( j=1 ; j<${#inputs[@]}; j++ )) ; do
                outname=${inputssansextension[$j]}_mulby_${f/./_}.nii.gz
                fslmaths ${inputs[$j]} -mul $f $outname > /dev/null
                echo $outname
            done
            break
            ;;
        sin)
            # Compute sin(image), voxelwise.
            fslmaths $f -sin ${namesansextension}_sin.nii.gz
            echo ${namesansextension}_sin.nii.gz
            ;;
        abs|mag|magn)
            # Compute the absolute value of an image, pixelwise.
            fslmaths $f -abs ${namesansextension}_abs.nii.gz
            echo ${namesansextension}_abs.nii.gz
            ;;
        min|minimum|tmin)
            # Compute the absolute value of an image, pixelwise.
            fslmaths $f -Tmin ${namesansextension}_min.nii.gz
            echo ${namesansextension}_min.nii.gz
            ;;
        bin)
            # Create a binary image from the input. Values > 0 are set to 1.
            fslmaths $f -bin ${namesansextension}_bin.nii.gz
            echo ${namesansextension}_bin.nii.gz
            ;;
        nan|nans)
            # Remove nans.
            fslmaths $f -nan ${namesansextension}_no_nans.nii.gz
            echo ${namesansextension}_no_nans.nii.gz
            ;;
        recip)
            # Compute 1/image, voxelwise.
            fslmaths $f -recip ${namesansextension}_recip.nii.gz
            echo ${namesansextension}_recip.nii.gz
            ;;
        percentile|nthpercentile)
            #  Get a brain extracted mask from a given threshold f.
            for (( j=1 ; j<${#inputs[@]}; j++ )) ; do
                fslstats -p $f ${inputs[$j]}
            done
            break
            ;;
        moco|mc)
            # Motion correction.
            mcflirt -in $f -out ${namesansextension}_mcf.nii.gz -plots
            echo ${namesansextension}_mcf.nii.gz
            ;;
        header|hd)
            # Read the header.
            fslhd $f
            ;;
        bet|brain|rmskull)
            # Remove the skull from (ideally) an anatomical image.
            meanfile=`$0 tmean $f`
            mask=`$0 betmask 0.3 $meanfile` # Be careful with 0.3.
            fslmaths  $f -mas $mask ${namesansextension}_noskull.nii.gz
            imrm $meanfile $mask
            echo ${namesansextension}_noskull.nii.gz
            ;;
        betmask|betm|betfracmask)
            #  Get a brain extracted mask from a given threshold f.
            for (( j=1 ; j<${#inputs[@]}; j++ )) ; do
                outname=${inputssansextension[$j]}_bet${f/./_}
                bet2 ${inputs[$j]} $outname -f $f -n -m
                echo ${outname}_mask.nii.gz
            done
            break
            ;;
        applymask|mask)
            #  Apply a mask on all inputs.
            for (( j=1 ; j<${#inputs[@]}; j++ )) ; do
                outname=${inputssansextension[$j]}_masked.nii.gz
                fslmaths ${inputs[$j]} -mas $f $outname > /dev/null
                echo $outname
            done
            break
            ;;
        inorm|intnorm)
            meanfile=`$0 tmean $f`
            mask=`$0 betmask 0.3 $meanfile`
            median=`fslstats $f -k $mask -p 50`
            imrm $meanfile $mask
            normfactor=$(python -c "from __future__ import division; print(10000.0/$median)")
            fslmaths $f -mul $normfactor ${namesansextension}_inorm.nii.gz
            echo ${namesansextension}_inorm.nii.gz
            ;;
        meinorm|meintnorm)
            if [ $INDEX_AT -eq 0 ]
            then # Find the first echo (be independent of input order) assuming it has the highest mean.
                maxscale=0
                firstecho=0
                for (( j=0 ; j<${#inputs[@]}; j++ )) ; do
                    tmpname=${inputssansextension[$j]}_tmp.nii.gz
                    fslroi ${inputs[$j]} $tmpname 0 1
                    themean=`fslstats $tmpname -m`
                    # Floating point comparison if mean > maxscale
                    if [ 1 -eq "$(echo "${themean} > ${maxscale}" | bc)" ]
                    then
                        maxscale=$themean
                        firstecho=$j
                    fi
                    imrm $tmpname
                done #first echo found.
                # Compute the scaling from this first echo
                meanfile=`$0 tmean ${inputs[$firstecho]}`
                mask=`$0 betmask 0.3 $meanfile`
                median=`fslstats ${inputs[$firstecho]} -k $mask -p 50`
                imrm $meanfile $mask
                normfactor=$(python -c "from __future__ import division; print(10000.0/$median)")
            fi # scaling factor computed.

            # Finally, apply the same scaling factor for all echoes.
            fslmaths $f -mul $normfactor ${namesansextension}_meinorm.nii.gz
            echo ${namesansextension}_meinorm.nii.gz

            ;;
        split|tsplit)
            # Split a 4d dataset into multiple 3d.
            fslsplit $f $f -t
            ;;
        merge)
            # Merge multiple 2d into a 3d, or multiple 3d into a 4d dataset.
            fslmerge -a ${inputssansextension[0]}_merged.nii.gz `echo ${inputssansextension[@]}`
            echo inputssansextension_merged.nii.gz
            break
            ;;
        tmerge|merget|concatt|tconcat)
            # Merge multiple 2d into a 3d, or multiple 3d into a 4d dataset.
            fslmerge -t ${inputssansextension[0]}_tmerged.nii.gz `echo ${inputssansextension[@]}`
            echo ${inputssansextension[0]}_tmerged.nii.gz
            break
            ;;
        zmerge|mergez|concatz|zconcat)
            # Merge multiple 2d into a 3d, or multiple 3d into a 4d dataset.
            fslmerge -z ${inputssansextension[0]}_upto_${inputssansextension[-1]}_zmerged.nii.gz `echo ${inputssansextension[@]}`
            echo ${inputssansextension[0]}_upto_${inputssansextension[-1]}_zmerged.nii.gz
            break
            ;;
        nvols)
            # Returns the number of volumes in a 4D image.
            fslnvols $f
            ;;
        info)
            # Short info read from the header (datatype and dimensions).
            fslinfo $f
            ;;
        align|register|reg|flirt)
            for (( j=1 ; j<${#inputs[@]}; j++ )) ; do
                outname=${inputssansextension[$j]}_reg_to_$f.nii.gz
                flirt -in ${inputs[j]} -ref $f -out $outname > /dev/null
                echo $outname
            done
            break
            ;;
        bandpass|bandfilter|bfilter|bfilt)
            # Apply bandpass temporal filter
            ;;
        lowpass|lowfilter|lfilter|lfilt)
            #  Apply lowpass temporal filter.
            # Apply highpass temporal filter with cutoff from 2nd input.
            for (( j=1 ; j<${#inputs[@]}; j++ )) ; do
                tr=`fslinfo ${inputs[$j]} | /usr/bin/grep pixdim4 | sed 's/pixdim4        //'`
                cutoffinsec=$(python -c "from __future__ import division; print('%.2f' % ((1/$tr)*($f/2)))")
                outname=${inputssansextension[$j]}_lowpass${f/./_}.nii.gz
                tmpmean=`$0 tmean ${inputs[$j]}`
                fslmaths ${inputs[$j]} -bptf -1 $cutoffinsec -add $tmpmean $outname > /dev/null
                imrm $tmpmean
                echo $outname
            done
            break
            ;;
        highpass|highfilter|hfilter|hfilt|hpass)
            # Apply highpass temporal filter with cutoff from 2nd input.
            for (( j=1 ; j<${#inputs[@]}; j++ )) ; do
                tr=`fslinfo ${inputs[$j]} | /usr/bin/grep pixdim4 | sed 's/pixdim4        //'`
                cutoffinsec=$(python -c "from __future__ import division; print('%.2f' % ((1/$tr)*($f/2)))")
                outname=${inputssansextension[$j]}_highpass${f/./_}.nii.gz
                tmpmean=`$0 tmean ${inputs[$j]}`
                fslmaths ${inputs[$j]} -bptf $cutoffinsec -1 -add $tmpmean $outname > /dev/null
                imrm $tmpmean
                echo $outname
            done
            break
            ;;
        gauss)
            # Smooth with a Gaussian Kernel.
            for (( j=1 ; j<${#inputs[@]}; j++ )) ; do
                outname=${inputssansextension[$j]}_smooth${f/./_}.nii.gz
                fslmaths ${inputs[$j]} -s $f $outname > /dev/null
                echo $outname
            done
            break
            ;;
        susan|sue|smooth)
            # Smooth using FSL Susan, as done in FEAT.
            # Note that we don't use fslx pipeing facilities here to avoid intermediate files cleanly.
            fwhm=$(python -c"from __future__ import division; from math import sqrt, log; print($f/(2*sqrt(2*log(2))))")
            dims=3
            usemedian=1
            nusans=1
            for (( j=1 ; j<${#inputs[@]}; j++ )) ; do
                outname=${inputssansextension[$j]}_susan${f/./_}.nii.gz
                meanfunc=`$0 tmean ${inputs[$j]}`
                meanfuncbet=`$0 betfracmask 0.3 $meanfunc`
                maskedfunc=`$0 applymask $meanfuncbet $meanfunc`
                read percentile2 percentile98 <<< `fslstats $maskedfunc -p 2 -p 98`
                threshold=$(python -c "from __future__ import division; print($percentile98 - $percentile2)/10.0")
                premask1=`$0 lowthresh $threshold $maskedfunc`
                premask2=`$0 tmin $premask1`
                mask=`$0 bin $premask2`
                imrm $premask1 $premask2
                fslmaths $mask $mask -odt char # overwrites
                median=`fslstats ${inputs[$j]} -k $mask -p 50`
                fslmaths $mask -dilF $mask # overwrites
                thresholdedfunc=`$0 applymask $mask ${inputs[$j]}`
                meanthresholded=`$0 tmean $thresholdedfunc`
                bt=$(python -c "print($median*0.75)")
                susan $thresholdedfunc $bt $fwhm $dims $usemedian $nusans $meanthresholded $bt $outname
                fslmaths $outname -mas $mask $outname # overwrite
                imrm $meanfunc $meanfuncbet $maskedfunc $mask $thresholdedfunc $meanthresholded ${outname}_usan_size.nii.gz
                echo $outname
            done
            break
            ;;
        groupica)
            echo "Operation not implemented yet."
            break
            ;;
        melodic|ica|pica)
            melodic -i $f --report
            currdir=`dirname $f`; currfile=`basename $f`; currfile="${currfile%%.*}"
            icadir=${currdir}/${currfile}.ica
            outname=${namesansextension}_IC.nii.gz
            /usr/bin/cp ${icadir}/melodic_IC.nii.gz $outname
            /usr/bin/mv ${icadir} ${currdir}/${currfile}_ICAdir
            # mv ${icadir}/report ${currdir}/${currfile}_IC_reports
            # mv ${icadir}/mean.nii.gz ${icadir}/mask.nii.gz ${currdir}/${currfile}_IC_reports
            # rm -rf $icadir
            ;;
        # stats)
        #     # Stats
        #     fslstats $f
        #     ;;
        crosscorr|cc|crossc|crosscorrelation)
            ccfile=`basename $f`
            ccfile="${ccfile%%.*}"
            for (( j=1 ; j<${#inputs[@]}; j++ )) ; do
                outname=${inputssansextension[$j]}_cc_to_${ccfile}.txt
                echo "${ccfile} `basename ${inputs[$j]}` cc_value" > $outname
                fslcc --noabs -p 3 -t .204 $f ${inputs[$j]} | sort -r -nk3 >> $outname
                echo $outname
            done
            break
            ;;
        overlay_tfce)
            REF_MNI="$FSLDIR/data/standard/MNI152_T1_0.5mm.nii.gz"

            TEMP1=${namesansextension}_deleteme1.nii.gz
            TEMP2=${namesansextension}_deleteme2.nii.gz
            OUTNAMEPPM=${namesansextension}_overlay.ppm
            OUTNAMEPNG=${namesansextension}_overlay.png

            OUTNAMEPPM3=${namesansextension}_overlay_3orient.ppm
            OUTNAMEPNG3=${namesansextension}_overlay_3orient.png

            flirt -in $f -ref $REF_MNI -applyxfm -usesqform -out $TEMP1
            overlay 1 0 $REF_MNI -A $TEMP1 0.9975 1 $TEMP2
            slicer $TEMP2 -S 24 1200 $OUTNAMEPPM -a ${OUTNAMEPPM3}
            sleep 0.2
            convert ${OUTNAMEPPM} ${OUTNAMEPNG}
            convert ${OUTNAMEPPM3} ${OUTNAMEPNG3}

            imrm $TEMP1 $TEMP2
            rm $OUTNAMEPPM $OUTNAMEPPM3

            echo $OUTNAMEPNG
            echo $OUTNAMEPNG3
            ;;
        cluster)
            if [ $# -lt 3 ]; then
                echo "Missing argument. Syntax: fslx cluster THRESHOLD file(s)"
<<<<<<< HEAD
                return
=======
                exit 0
>>>>>>> 34490d73
            fi

            for (( j=1 ; j<${#inputs[@]}; j++ )) ; do
                outname=${inputssansextension[$j]}_clusterinfo.txt
                cluster --in=${inputs[$j]} --thresh=$f > $outname
                correct_cluster_output $outname
                echo $outname
            done
            break
            ;;
        testinputs)
            echo ${inputs[@]}
            break
            ;;
        testscript)
            echo $0
            break
            ;;
        tr|TR)
            echo `fslinfo $f | /usr/bin/grep pixdim4 | /usr/bin/sed 's/pixdim4        //'`
            ;;
        v|view)
            fslview `echo ${inputs[@]}`
            echo ${inputs[@]}
            break
            ;;
        *)
            echo "Operation not implemented yet."
            break
            ;;
    esac

    ((INDEX_AT=INDEX_AT+1))

done

# In case I decide to write something else later..
INDEX_AT=

exit 0<|MERGE_RESOLUTION|>--- conflicted
+++ resolved
@@ -550,11 +550,7 @@
         cluster)
             if [ $# -lt 3 ]; then
                 echo "Missing argument. Syntax: fslx cluster THRESHOLD file(s)"
-<<<<<<< HEAD
-                return
-=======
                 exit 0
->>>>>>> 34490d73
             fi
 
             for (( j=1 ; j<${#inputs[@]}; j++ )) ; do
